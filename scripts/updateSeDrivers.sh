--- conflicted
+++ resolved
@@ -86,12 +86,9 @@
             77)
                 CHROME_DRIVER_VER=77.0.3865.40
             ;;
-<<<<<<< HEAD
             78)
                 CHROME_DRIVER_VER=78.0.3904.70
             ;;
-=======
->>>>>>> a6f4e9fa
             *)
                 CHROME_DRIVER_VER=${DEFAULT_CHROME_DRIVER_VER}
             ;;
