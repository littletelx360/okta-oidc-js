--- conflicted
+++ resolved
@@ -11,14 +11,9 @@
  */
 
 import React, { Component } from 'react';
-<<<<<<< HEAD
-import { Route } from 'react-router-dom';
+import { Route, Switch } from 'react-router-dom';
 import { withRouter } from 'react-router';
 import { Auth, Security, LoginCallback, SecureRoute } from '@okta/okta-react';
-=======
-import { BrowserRouter as Router, Route, Switch } from 'react-router-dom';
-import { Security, SecureRoute, ImplicitCallback, Auth } from '@okta/okta-react';
->>>>>>> 49629140
 import Home from './Home';
 import Protected from './Protected';
 import CustomLogin from './CustomLogin';
@@ -44,40 +39,22 @@
     const { pkce, redirectUri } = this.props;
     return (
       <React.StrictMode>
-<<<<<<< HEAD
         <Security issuer={ISSUER}
                   clientId={CLIENT_ID}
                   disableHttpsCheck={true}
                   redirectUri={redirectUri}
                   onAuthRequired={this.onAuthRequired}
                   pkce={pkce}>
-          <Route path='/' component={Home}/>
-          <Route path='/login' component={CustomLogin}/>
-          <Route path='/sessionToken-login' component={SessionTokenLogin}/>
-          <SecureRoute exact path='/protected' component={Protected}/>
-          <Route path='/implicit/callback' component={LoginCallback} />
-          <Route path='/pkce/callback' component={LoginCallback} />
+          <Switch>
+            <Route path='/' component={Home}/>
+            <Route path='/login' component={CustomLogin}/>
+            <Route path='/sessionToken-login' component={SessionTokenLogin}/>
+            <SecureRoute exact path='/protected' component={Protected}/>
+            <Route path='/implicit/callback' component={LoginCallback} />
+            <Route path='/pkce/callback' component={LoginCallback} />
+          </Switch>
         </Security>
-=======
-        <Router>
-          <Security issuer={ISSUER}
-                    clientId={CLIENT_ID}
-                    disableHttpsCheck={true}
-                    redirectUri={redirectUri}
-                    onAuthRequired={({history}) => history.push('/login')}
-                    pkce={pkce}>
-            <Switch>
-              <Route path='/login' component={CustomLogin}/>
-              <Route path='/sessionToken-login' component={SessionTokenLogin}/>
-              <SecureRoute exact path='/protected' component={Protected}/>
-              <Route path='/implicit/callback' component={ImplicitCallback} />
-              <Route path='/pkce/callback' component={ImplicitCallback} />
-              <Route path='/' component={Home}/>
-            </Switch>
-          </Security>
-        </Router>
         <a href="/?pkce=1">PKCE Flow</a> | <a href="/">Implicit Flow</a>
->>>>>>> 49629140
       </React.StrictMode>
     );
   }
