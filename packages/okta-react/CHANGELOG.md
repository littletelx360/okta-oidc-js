<<<<<<< HEAD
# 2.0.0

### Features

- Now offers the following React Hooks (2.x requires React 16.8+)
  - `useAuth` 
  - `useIsAuthenticated`
- Now can be used with other routers than react-router
  - React Router 5 continues to be supported, but is now optional
  - Routers other than React-Router will have to write their own version of `ImplicitCallback` component 
=======
# 1.4.1

### Bug Fixes

- [#669](https://github.com/okta/okta-oidc-js/pull/669) - Fixes ImplicitCallback component so it will not attempt redirect unless `getFromUri` returns a value. This can occur if multiple instances of the component are mounted.
>>>>>>> 49629140

# 1.4.0

### Features

- [#648](https://github.com/okta/okta-oidc-js/pull/648)
  - Adds a default handler for onSessionExpired
  - Adds a new option isAuthenticated which works with onAuthRequired
  - Expose TokenManager
  - Adds documentation for postLogoutRedirectUri

# 1.3.1

### Bug Fixes

- [`3b95ed`](https://github.com/okta/okta-oidc-js/commit/3b95ed3533ad969bf96194933769f6091e018c3b) -  Changes from deprecated 'componentWillMount' to 'componentDidMount'

# 1.3.0

### Features

- [`558696`](https://github.com/okta/okta-oidc-js/commit/5586962c137d7ef0788744dbf0c1dc9f7d411ad0) - Upgrades to `@okta/okta-auth-js@2.11` which includes new options for signout: [`3e8c65`](https://github.com/okta/okta-auth-js/commit/3e8c654b99de771549775eb566f9349c86ed89b6)

# 1.2.3

### Other
- [`a2a7b3e`](https://github.com/okta/okta-oidc-js/commit/a2a7b3e695d40e29d473be89e90340fbf5c4c56b) - Configuration property `scope` (string) is deprecated in favor of `scopes` (array).

### Bug Fixes

- [`a2a7b3e`](https://github.com/okta/okta-oidc-js/commit/a2a7b3e695d40e29d473be89e90340fbf5c4c56b) - Normalize config format for the properties `responseType` and `scopes`, used in get token flows. Fully support deprecated config properties `request_type` and `scope` as previously documented and used within the okta-react samples.

# 1.2.2

### Features

- [`0453f1d`](https://github.com/okta/okta-oidc-js/commit/0453f1d2ec13695b3ad73b01f5336bb4d606eff5) - Adds support for PKCE flow

### Other

- [`654550`](https://github.com/okta/okta-oidc-js/commit/6545506921cbe6e8f15076e45e908f285a6e2f1e) - All configuration options are now accepted. See [Configuration Reference](https://github.com/okta/okta-auth-js#configuration-reference). Camel-case (clientId) is now the preferred syntax for all Okta OIDC libraries. Underscore syntax (client_id) will be deprecated in a future release.

# 1.2.1

- internal version

# 1.2.0

### Features

- [`2ae1eff`](https://github.com/okta/okta-oidc-js/commit/2ae1effe948c35d112f58f12fbf3b4730e3a24e4) - Adds TokenManager configuration parameters.

# 1.1.4

### Other

- [`2945461`](https://github.com/okta/okta-oidc-js/pull/338/commits/294546166a41173b699579d7d647ba7d5cab0764) - Updates `@okta/configuration-validation` version.

# 1.1.3

### Bug fixes

- [`6242f2d`](https://github.com/okta/okta-oidc-js/pull/332/commits/6242f2d1586aabd80e60b3b237d5b5136bfd95e9) - Fixes an issue where the library was not correctly building the `/dist` output before publishing to `npm`.

# 1.1.2

### Features

- [`4fcbdea`](https://github.com/okta/okta-oidc-js/pull/320/commits/4fcbdea5e6bb626305825699a6f0912c7cdcf318) - Adds configuration validation for `issuer`, `client_id`, and `redirect_uri` when passed into the security component.

### Other

- [`c8b7ab5a`](https://github.com/okta/okta-oidc-js/commit/c8b7ab5aacecf5793efb6a626c0a24a78147ded9#diff-b8cfe5f7aa410fb30a335b09346dc4d2) - Migrate dependencies to project root utilizing [yarn workspaces](https://yarnpkg.com/lang/en/docs/workspaces/).

# 1.1.1

### Bug fixes

- [`dbfb7de`](https://github.com/okta/okta-oidc-js/commit/dbfb7de3b41e932559ffa70790eeeca1dd30c270) - Fixes an issue where the library would enter an error state when attempting to renew expired tokens (errorCode: `login_required`).

# 1.1.0

### Features

- [`30fbdd2`](https://github.com/okta/okta-oidc-js/commit/30fbdd2da7e2d7dec4004b66c994963c056a351f) - Adds `className` prop to `Security` component to allow style overrides.
- [`5603c1f`](https://github.com/okta/okta-oidc-js/commit/5603c1f1924bbf4de271d599b97d0ed187715b74) - Allow additional OAuth 2.0 and OpenID request params to be passed in `login` and `redirect` methods.
- [`fd42b01`](https://github.com/okta/okta-oidc-js/commit/fd42b012595d2d63869a1a512b2cba7da9ad3225) - Allow route params to be passed through the `SecureRouter` into a nested `Route`.

# 1.0.3

### Other

- Updated `@okta/okta-auth-js` dependency to version 2.<|MERGE_RESOLUTION|>--- conflicted
+++ resolved
@@ -1,4 +1,3 @@
-<<<<<<< HEAD
 # 2.0.0
 
 ### Features
@@ -9,13 +8,11 @@
 - Now can be used with other routers than react-router
   - React Router 5 continues to be supported, but is now optional
   - Routers other than React-Router will have to write their own version of `ImplicitCallback` component 
-=======
 # 1.4.1
 
 ### Bug Fixes
 
 - [#669](https://github.com/okta/okta-oidc-js/pull/669) - Fixes ImplicitCallback component so it will not attempt redirect unless `getFromUri` returns a value. This can occur if multiple instances of the component are mounted.
->>>>>>> 49629140
 
 # 1.4.0
 
